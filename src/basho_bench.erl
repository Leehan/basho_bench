--- conflicted
+++ resolved
@@ -36,22 +36,17 @@
      {bench_name, $n, "bench-name", string, "Name to identify the run, defaults to timestamp"}
     ].
 
-<<<<<<< HEAD
 main(Args) ->
     {Opts, Configs} = check_args(getopt:parse(cli_options(), Args)),
     ok = maybe_show_usage(Opts),
     BenchName = bench_name(Opts),
     TestDir = test_dir(Opts, BenchName),
-=======
-main(Configs) ->
+
     %% Load baseline configs
     case application:load(basho_bench) of
         ok -> ok;
 	{error, {already_loaded, basho_bench}} -> ok
     end,
->>>>>>> 6dc6a1cc
-
-    ok = application:load(basho_bench),
     register(basho_bench, self()),
     basho_bench_config:set(test_id, BenchName),
 
