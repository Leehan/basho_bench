%% -------------------------------------------------------------------
%%
%% basho_bench: Benchmarking Suite
%%
%% Copyright (c) 2009-2010 Basho Techonologies
%%
%% This file is provided to you under the Apache License,
%% Version 2.0 (the "License"); you may not use this file
%% except in compliance with the License.  You may obtain
%% a copy of the License at
%%
%%   http://www.apache.org/licenses/LICENSE-2.0
%%
%% Unless required by applicable law or agreed to in writing,
%% software distributed under the License is distributed on an
%% "AS IS" BASIS, WITHOUT WARRANTIES OR CONDITIONS OF ANY
%% KIND, either express or implied.  See the License for the
%% specific language governing permissions and limitations
%% under the License.
%%
%% -------------------------------------------------------------------
-module(basho_bench_keygen).

-export([new/2,
<<<<<<< HEAD
         dimension/1,
         sequential_int_generator/4]).
=======
         dimension/1]).
-export([reset_sequential_int_state/0]).        % Internal driver use only.
>>>>>>> df98bf6a

-include("basho_bench.hrl").

%% Use a fixed shape for Pareto that will yield the desired 80/20
%% ratio of generated values.
-define(PARETO_SHAPE, 1.5).

%% ====================================================================
%% API
%% ====================================================================
new({int_to_bin, InputGen}, Id) ->
    ?WARN("The int_to_bin key generator wrapper is deprecated, please use the "
          "int_to_bin_bigendian or int_to_bin_littleendian wrapper instead\n",
          []),
    Gen = new(InputGen, Id),
    fun() -> <<(Gen()):32/native>> end;
new({int_to_bin_bigendian, InputGen}, Id) ->
    Gen = new(InputGen, Id),
    fun() -> <<(Gen()):32/big>> end;
new({int_to_bin_littleendian, InputGen}, Id) ->
    Gen = new(InputGen, Id),
    fun() -> <<(Gen()):32/little>> end;
new({int_to_str, InputGen}, Id) ->
    Gen = new(InputGen, Id),
    fun() -> integer_to_list(Gen()) end;
new({to_binstr, FmtStr, InputGen}, Id) ->
    Gen = new(InputGen, Id),
    fun() -> list_to_binary(io_lib:format(FmtStr, [Gen()])) end;
new({base64, InputGen}, Id) ->
    Gen = new(InputGen, Id),
    fun() -> base64:encode(Gen()) end;
new({concat_binary, OneGen, TwoGen}, Id) ->
    Gen1 = new(OneGen, Id),
    Gen2 = new(TwoGen, Id),
    fun() ->
            <<(Gen1())/binary, (Gen2())/binary>>
    end;
new({sequential_int, MaxKey}, Id) ->
    Ref = make_ref(),
    DisableProgress =
        basho_bench_config:get(disable_sequential_int_progress_report, false),
    fun() -> sequential_int_generator(Ref, MaxKey, Id, DisableProgress) end;
new({partitioned_sequential_int, MaxKey}, Id) ->
    new({partitioned_sequential_int, 0, MaxKey}, Id);
new({partitioned_sequential_int, StartKey, NumKeys}, Id) ->
    Workers = basho_bench_config:get(concurrent),
    Range = NumKeys div Workers,
    MinValue = StartKey + Range * (Id - 1),
    MaxValue = StartKey +
               % Last worker picks up remainder to include entire range
               case Workers == Id of true-> NumKeys; false -> Range * Id end,
    Ref = make_ref(),
    DisableProgress =
        basho_bench_config:get(disable_sequential_int_progress_report, false),
    ?DEBUG("ID ~p generating range ~p to ~p\n", [Id, MinValue, MaxValue]),
    fun() -> sequential_int_generator(Ref, Range, Id, DisableProgress) + MinValue end;
new({uniform_int, MaxKey}, _Id) ->
    fun() -> random:uniform(MaxKey) end;
new({uniform_int, StartKey, NumKeys}, _Id) ->
    fun() -> random:uniform(NumKeys) + StartKey - 1 end;
new({pareto_int, MaxKey}, _Id) ->
    pareto(trunc(MaxKey * 0.2), ?PARETO_SHAPE);
new({truncated_pareto_int, MaxKey}, Id) ->
    Pareto = new({pareto_int, MaxKey}, Id),
    fun() -> erlang:min(MaxKey, Pareto()) end;
new(uuid_v4, _Id) ->
    fun() -> uuid:v4() end;
new({function, Module, Function, Args}, Id) ->
    case code:ensure_loaded(Module) of
        {module, Module} ->
            erlang:apply(Module, Function, [Id] ++ Args);
        _Error ->
            ?FAIL_MSG("Could not find keygen function: ~p:~p\n", [Module, Function])
    end;
new(Bin, _Id) when is_binary(Bin) ->
    fun() -> Bin end;
new(Other, _Id) ->
    ?FAIL_MSG("Unsupported key generator requested: ~p\n", [Other]).

dimension({int_to_str, InputGen}) ->
    dimension(InputGen);
dimension({int_to_bin, InputGen}) ->
    dimension(InputGen);
dimension({to_binstr, _FmtStr, InputGen}) ->
    dimension(InputGen);
dimension({base64, InputGen}) ->
    dimension(InputGen);
dimension({concat_binary, OneGen, TwoGen}) ->
    erlang:min(dimension(OneGen), dimension(TwoGen));
dimension({sequential_int, MaxKey}) ->
    MaxKey;
dimension({partitioned_sequential_int, MaxKey}) ->
    MaxKey;
dimension({uniform_int, MaxKey}) ->
    MaxKey;
dimension({truncated_pareto_int, MaxKey}) ->
    MaxKey;
dimension(Bin) when is_binary(Bin) ->
    undefined;
dimension(Other) ->
    ?INFO("No dimension available for key generator: ~p\n", [Other]),
    undefined.




%% ====================================================================
%% Internal functions
%% ====================================================================

pareto(Mean, Shape) ->
    S1 = (-1 / Shape),
    S2 = Mean * (Shape - 1),
    fun() ->
            U = 1 - random:uniform(),
            trunc((math:pow(U, S1) - 1) * S2)
    end.


sequential_int_generator(Ref, MaxValue, Id, DisableProgress) ->
   %% A bit of evil here. We want to generate numbers in sequence and stop
   %% at MaxKey. This means we need state in our anonymous function. Use the process
   %% dictionary to keep track of where we are.
   case erlang:get({sigen, Ref}) of
       undefined ->
           seq_gen_put(Ref, seq_gen_read_resume_value(Id)),
           sequential_int_generator(Ref, MaxValue, Id, DisableProgress);
       MaxValue ->
           throw({stop, empty_keygen});
       Value ->
           case Value rem 500 of
               400 -> ok = seq_gen_write_resume_value(Id, Value);
                 _ -> ok
           end,
           case (not DisableProgress) andalso Value rem 5000 == 0 of
               true ->
                   Me = self(),
                   spawn(fun() -> ?DEBUG("sequential_int_gen: ~p: ~p (~w%)\n", [Me, Value, trunc(100 * (Value / MaxValue))]) end);
               false ->
                   ok
           end,
           seq_gen_put(Ref, Value+1),
           Value
   end.

<<<<<<< HEAD
seq_gen_put(Ref, Value) ->
    erlang:put({sigen, Ref}, Value).

seq_gen_write_resume_value(Id, Value) ->
    case seq_gen_state_dir(Id) of
        "" ->
            ok;
        Path ->
            OutFile = Path ++ "/" ++ integer_to_list(Id),
            OutFileTmp = Path ++ "/" ++ integer_to_list(Id) ++ ".tmp",
            Bin = term_to_binary(Value),
            ok = file:write_file(OutFileTmp, Bin),
            {ok, Bin} = file:read_file(OutFileTmp),
            ok = file:rename(OutFileTmp, OutFile)
    end.

seq_gen_read_resume_value(Id) ->
    case seq_gen_state_dir(Id) of
        "" ->
            0;
        Path ->
            try
                InFile = Path ++ "/" ++ integer_to_list(Id),
                {ok, Bin} = file:read_file(InFile),
                Value = binary_to_term(Bin),
                ?DEBUG("Id ~p resuming from value ~p\n", [Id, Value]),
                Value
            catch
                error:{badmatch, _} ->
                    0;
                X:Y ->
                    ?DEBUG("Error reading resume value for Id ~p ~p: ~p ~p\n",
                           [Id, Path ++ "/" ++ integer_to_list(Id), X, Y]),
                    0
            end
    end.

seq_gen_state_dir(Id) ->
    Key = sequential_int_state_dir,
    DirValid = get(seq_dir_test_res),
    case {basho_bench_config:get(Key, "") , DirValid} of
        {_Dir, false} ->
            "";
        {[$/|_] = Dir, true} ->
            Dir;
        {[$/|_] = Dir, undefined} ->
            case filelib:ensure_dir(filename:join(Dir, "touch")) of
                ok ->
                    put(seq_dir_test_res, true),
                    Dir;
                MkDirErr ->
                    ?WARN("Could not ensure ~p -> ~p was a writable dir: ~p", [Key, Dir, MkDirErr]),
                    put(seq_dir_test_res, false),
                    put(you_have_been_warned, true),
                    ""
            end;
        {Else, _} ->
            case Else /= "" andalso
                 get(you_have_been_warned) == undefined andalso Id == 1 of
                true ->
                    ?WARN("Config value ~p -> ~p is not an absolute "
                          "path, ignoring!\n", [Key, Else]),
                    put(you_have_been_warned, true);
                false ->
                    ok
            end,
            ""
    end.
=======
reset_sequential_int_state() ->
    case [X || {{sigen, X}, _} <- element(2, process_info(self(),
                                                          dictionary))] of
        [Ref] ->
            erlang:put({sigen, Ref}, 0);
        [] ->
            ok
    end.
>>>>>>> df98bf6a
<|MERGE_RESOLUTION|>--- conflicted
+++ resolved
@@ -22,13 +22,9 @@
 -module(basho_bench_keygen).
 
 -export([new/2,
-<<<<<<< HEAD
          dimension/1,
          sequential_int_generator/4]).
-=======
-         dimension/1]).
 -export([reset_sequential_int_state/0]).        % Internal driver use only.
->>>>>>> df98bf6a
 
 -include("basho_bench.hrl").
 
@@ -174,7 +170,6 @@
            Value
    end.
 
-<<<<<<< HEAD
 seq_gen_put(Ref, Value) ->
     erlang:put({sigen, Ref}, Value).
 
@@ -243,7 +238,7 @@
             end,
             ""
     end.
-=======
+
 reset_sequential_int_state() ->
     case [X || {{sigen, X}, _} <- element(2, process_info(self(),
                                                           dictionary))] of
@@ -251,5 +246,4 @@
             erlang:put({sigen, Ref}, 0);
         [] ->
             ok
-    end.
->>>>>>> df98bf6a
+    end.