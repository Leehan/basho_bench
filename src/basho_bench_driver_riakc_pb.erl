%% -------------------------------------------------------------------
%%
%% basho_bench_driver_riakc_pb: Driver for riak protocol buffers client
%%
%% Copyright (c) 2009 Basho Techonologies
%%
%% This file is provided to you under the Apache License,
%% Version 2.0 (the "License"); you may not use this file
%% except in compliance with the License.  You may obtain
%% a copy of the License at
%%
%%   http://www.apache.org/licenses/LICENSE-2.0
%%
%% Unless required by applicable law or agreed to in writing,
%% software distributed under the License is distributed on an
%% "AS IS" BASIS, WITHOUT WARRANTIES OR CONDITIONS OF ANY
%% KIND, either express or implied.  See the License for the
%% specific language governing permissions and limitations
%% under the License.
%%
%% -------------------------------------------------------------------
-module(basho_bench_driver_riakc_pb).

-export([new/1,
         run/4,
         mapred_valgen/2]).

-include("basho_bench.hrl").

-record(state, { pid,
                 bucket,
                 r,
                 w,
                 dw,
                 rw,
                 keylist_length}).

-define(ERLANG_MR,
        [{map, {modfun, riak_kv_mapreduce, map_object_value}, none, false},
         {reduce, {modfun, riak_kv_mapreduce, reduce_count_inputs}, none, true}]).
-define(JS_MR,
        [{map, {jsfun, <<"Riak.mapValuesJson">>}, none, false},
         {reduce, {jsfun, <<"Riak.reduceSum">>}, none, true}]).

%% ====================================================================
%% API
%% ====================================================================

new(Id) ->
    %% Make sure the path is setup such that we can get at riak_client
    case code:which(riakc_pb_socket) of
        non_existing ->
            ?FAIL_MSG("~s requires riakc_pb_socket module to be available on code path.\n",
                      [?MODULE]);
        _ ->
            ok
    end,

    Ips  = basho_bench_config:get(riakc_pb_ips, [{127,0,0,1}]),
    Port  = basho_bench_config:get(riakc_pb_port, 8087),
    %% riakc_pb_replies sets defaults for R, W, DW and RW.
    %% Each can be overridden separately
    Replies = basho_bench_config:get(riakc_pb_replies, 2),
    R = basho_bench_config:get(riakc_pb_r, Replies),
    W = basho_bench_config:get(riakc_pb_w, Replies),
    DW = basho_bench_config:get(riakc_pb_dw, Replies),
    RW = basho_bench_config:get(riakc_pb_rw, Replies),
    Bucket  = basho_bench_config:get(riakc_pb_bucket, <<"test">>),
    KeylistLength = basho_bench_config:get(riakc_pb_keylist_length, 1000),

    %% Choose the target node using our ID as a modulus
    Targets = expand_ips(Ips, Port),
    {TargetIp, TargetPort} = lists:nth((Id rem length(Targets)+1), Targets),
    ?INFO("Using target ~p:~p for worker ~p\n", [TargetIp, TargetPort, Id]),
    case riakc_pb_socket:start_link(TargetIp, TargetPort) of
        {ok, Pid} ->
            {ok, #state { pid = Pid,
                          bucket = Bucket,
                          r = R,
                          w = W,
                          dw = DW,
<<<<<<< HEAD
                          rw = RW
                        }};
=======
                          rw = RW,
                          keylist_length = KeylistLength
                         }};
>>>>>>> ac24f88d
        {error, Reason2} ->
            ?FAIL_MSG("Failed to connect riakc_pb_socket to ~p:~p: ~p\n",
                      [TargetIp, TargetPort, Reason2])
    end.

run(get, KeyGen, _ValueGen, State) ->
    Key = KeyGen(),
    case riakc_pb_socket:get(State#state.pid, State#state.bucket, Key,
                             [{r, State#state.r}]) of
        {ok, _} ->
            {ok, State};
        {error, notfound} ->
            {ok, State};
        {error, Reason} ->
            {error, Reason, State}
    end;
run(get_existing, KeyGen, _ValueGen, State) ->
    Key = KeyGen(),
    case riakc_pb_socket:get(State#state.pid, State#state.bucket, Key,
                             [{r, State#state.r}]) of
        {ok, _} ->
            {ok, State};
        {error, notfound} ->
            {error, {not_found, Key}, State};
        {error, Reason} ->
            {error, Reason, State}
    end;
run(put, KeyGen, ValueGen, State) ->
    Robj0 = riakc_obj:new(State#state.bucket, KeyGen()),
    Robj = riakc_obj:update_value(Robj0, ValueGen()),
    case riakc_pb_socket:put(State#state.pid, Robj, [{w, State#state.w},
                                                     {dw, State#state.dw}]) of
        ok ->
            {ok, State};
        {error, Reason} ->
            {error, Reason, State}
    end;
run(update, KeyGen, ValueGen, State) ->
    Key = KeyGen(),
    case riakc_pb_socket:get(State#state.pid, State#state.bucket,
                             Key, [{r, State#state.r}]) of
        {ok, Robj} ->
            Robj2 = riakc_obj:update_value(Robj, ValueGen()),
            case riakc_pb_socket:put(State#state.pid, Robj2, [{w, State#state.w},
                                                              {dw, State#state.dw}]) of
                ok ->
                    {ok, State};
                {error, Reason} ->
                    {error, Reason, State}
            end;
        {error, notfound} ->
            Robj0 = riakc_obj:new(State#state.bucket, KeyGen()),
            Robj = riakc_obj:update_value(Robj0, ValueGen()),
            case riakc_pb_socket:put(State#state.pid, Robj, [{w, State#state.w},
                                                             {dw, State#state.dw}]) of
                ok ->
                    {ok, State};
                {error, Reason} ->
                    {error, Reason, State}
            end
    end;
run(update_existing, KeyGen, ValueGen, State) ->
    Key = KeyGen(),
    case riakc_pb_socket:get(State#state.pid, State#state.bucket,
                             Key, [{r, State#state.r}]) of
        {ok, Robj} ->
            Robj2 = riakc_obj:update_value(Robj, ValueGen()),
            case riakc_pb_socket:put(State#state.pid, Robj2, [{w, State#state.w},
                                                              {dw, State#state.dw}]) of
                ok ->
                    {ok, State};
                {error, Reason} ->
                    {error, Reason, State}
            end;
        {error, notfound} ->
            {error, {not_found, Key}, State}
    end;
run(delete, KeyGen, _ValueGen, State) ->
    %% Pass on rw
    case riakc_pb_socket:delete(State#state.pid, State#state.bucket, KeyGen(),
                                [{rw, State#state.rw}]) of
        ok ->
            {ok, State};
        {error, notfound} ->
            {ok, State};
        {error, Reason} ->
            {error, Reason, State}
    end;
run(listkeys, _KeyGen, _ValueGen, State) ->
    %% Pass on rw
    case riakc_pb_socket:list_keys(State#state.pid, State#state.bucket) of
        {ok, _Keys} ->
            {ok, State};
        {error, Reason} ->
            {error, Reason, State}
    end;
run(mr_bucket_erlang, _KeyGen, _ValueGen, State) ->
    mapred(State, State#state.bucket, ?ERLANG_MR);
run(mr_bucket_js, _KeyGen, _ValueGen, State) ->
    mapred(State, State#state.bucket, ?JS_MR);
run(mr_keylist_erlang, KeyGen, _ValueGen, State) ->
    Keylist = make_keylist(State#state.bucket, KeyGen,
                           State#state.keylist_length),
    mapred(State, Keylist, ?ERLANG_MR);
run(mr_keylist_js, KeyGen, _ValueGen, State) ->
    Keylist = make_keylist(State#state.bucket, KeyGen,
                          State#state.keylist_length),
    mapred(State, Keylist, ?JS_MR).

%% ====================================================================
%% Internal functions
%% ====================================================================

<<<<<<< HEAD
expand_ips(Ips, Port) ->
    lists:foldl(fun({Ip,Ports}, Acc) when is_list(Ports) ->
                        Acc ++ lists:map(fun(P) -> {Ip, P} end, Ports);
                   (T={_,_}, Acc) ->
                        [T|Acc];
                   (Ip, Acc) ->
                        [{Ip,Port}|Acc]
                end, [], Ips).
=======
mapred(State, Input, Query) ->
    case riakc_pb_socket:mapred(State#state.pid, Input, Query) of
        {ok, _Result} ->
            {ok, State};
        {error, Reason} ->
            {error, Reason, State}
    end.

make_keylist(_Bucket, _KeyGen, 0) ->
    [];
make_keylist(Bucket, KeyGen, Count) ->
    [{Bucket, list_to_binary(KeyGen())}
     |make_keylist(Bucket, KeyGen, Count-1)].

mapred_valgen(_Id, MaxRand) ->
    fun() ->
            list_to_binary(integer_to_list(random:uniform(MaxRand)))
    end.
>>>>>>> ac24f88d
<|MERGE_RESOLUTION|>--- conflicted
+++ resolved
@@ -79,14 +79,9 @@
                           r = R,
                           w = W,
                           dw = DW,
-<<<<<<< HEAD
-                          rw = RW
-                        }};
-=======
                           rw = RW,
                           keylist_length = KeylistLength
                          }};
->>>>>>> ac24f88d
         {error, Reason2} ->
             ?FAIL_MSG("Failed to connect riakc_pb_socket to ~p:~p: ~p\n",
                       [TargetIp, TargetPort, Reason2])
@@ -200,7 +195,6 @@
 %% Internal functions
 %% ====================================================================
 
-<<<<<<< HEAD
 expand_ips(Ips, Port) ->
     lists:foldl(fun({Ip,Ports}, Acc) when is_list(Ports) ->
                         Acc ++ lists:map(fun(P) -> {Ip, P} end, Ports);
@@ -209,7 +203,7 @@
                    (Ip, Acc) ->
                         [{Ip,Port}|Acc]
                 end, [], Ips).
-=======
+
 mapred(State, Input, Query) ->
     case riakc_pb_socket:mapred(State#state.pid, Input, Query) of
         {ok, _Result} ->
@@ -227,5 +221,4 @@
 mapred_valgen(_Id, MaxRand) ->
     fun() ->
             list_to_binary(integer_to_list(random:uniform(MaxRand)))
-    end.
->>>>>>> ac24f88d
+    end.